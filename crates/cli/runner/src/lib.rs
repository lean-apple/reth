//! A tokio based CLI runner.

#![doc(
    html_logo_url = "https://raw.githubusercontent.com/paradigmxyz/reth/main/assets/reth-docs.png",
    html_favicon_url = "https://avatars0.githubusercontent.com/u/97369466?s=256",
    issue_tracker_base_url = "https://github.com/paradigmxyz/reth/issues/"
)]
#![cfg_attr(not(test), warn(unused_crate_dependencies))]
#![cfg_attr(docsrs, feature(doc_cfg, doc_auto_cfg))]

//! Entrypoint for running commands.

use reth_tasks::{TaskExecutor, TaskManager};
<<<<<<< HEAD
use std::{future::Future, pin::pin, sync::mpsc, time::Duration};
use tokio::runtime::{Handle, Runtime};
=======
use std::{
    future::Future,
    pin::pin,
    sync::{
        atomic::{AtomicUsize, Ordering},
        mpsc,
    },
    time::Duration,
};
>>>>>>> 4cc50f97
use tracing::{debug, error, trace};

/// Executes CLI commands.
///
/// Provides utilities for running a cli command to completion.
#[derive(Debug)]
#[non_exhaustive]
pub struct CliRunner {
    executor: RuntimeOrHandle,
}

impl CliRunner {
    /// Attempts to create a new [`CliRunner`] using the default tokio
    /// [`Runtime`].
    ///
    /// The default tokio runtime is multi-threaded, with both I/O and time drivers enabled.
    pub fn try_default_runtime() -> Result<Self, std::io::Error> {
        Ok(Self { executor: RuntimeOrHandle::Runtime(tokio_runtime()?) })
    }

    /// Create a new [`CliRunner`] from a provided tokio [`Runtime`].
    pub const fn from_runtime(tokio_runtime: Runtime) -> Self {
        Self { executor: RuntimeOrHandle::Runtime(tokio_runtime) }
    }

    /// Create a new [`CliRunner`] from the current tokio runtime handle.
    /// Panics if not called from a tokio runtime context.
    pub fn current() -> Self {
        Self { executor: RuntimeOrHandle::Handle(Handle::current()) }
    }

    /// Try to create a new [`CliRunner`] from the current tokio runtime handle.
    /// It does not panic if not called from a tokio runtime context.
    pub fn try_current() -> Option<Self> {
        Handle::try_current().ok().map(|handle| Self { executor: RuntimeOrHandle::Handle(handle) })
    }

    /// Create a new [`CliRunner`] from a tokio [`Handle`].
    ///
    /// # Warning
    ///
    /// When using a [`Handle`], some operations may panic if called from within
    /// the same runtime context.
    ///
    /// Prefer using [`Self::from_runtime`] when possible.
    ///
    /// # Example
    /// ```ignore
    /// // Use from a separate thread to avoid async context issues
    /// std::thread::spawn(move || {
    ///     let runner = CliRunner::from_handle(handle);
    ///     runner.run_until_ctrl_c_with_handle(fut);
    /// });
    /// ```
    pub const fn from_handle(handle: Handle) -> Self {
        Self { executor: RuntimeOrHandle::Handle(handle) }
    }

    /// Returns the handle reference, regardless of whether this contains a runtime or handle
    pub fn handle(&self) -> &Handle {
        self.executor.handle()
    }

    /// Executes a regular future until completion or until external signal received
    pub fn run_until_ctrl_c_with_handle<F, E>(self, fut: F) -> Result<(), E>
    where
        F: Future<Output = Result<(), E>> + Send + 'static,
        E: Send + Sync + From<std::io::Error> + 'static,
    {
        self.executor.block_on(run_until_ctrl_c(fut)).map_err(E::from)??;
        Ok(())
    }
}

// === impl CliRunner ===

impl CliRunner {
    /// Executes the given _async_ command on the tokio runtime until the command future resolves or
    /// until the process receives a `SIGINT` or `SIGTERM` signal.
    ///
    /// Tasks spawned by the command via the [`TaskExecutor`] are shut down and an attempt is made
    /// to drive their shutdown to completion after the command has finished.
    pub fn run_command_until_exit<F, E>(
        self,
        command: impl FnOnce(CliContext) -> F,
    ) -> Result<(), E>
    where
        F: Future<Output = Result<(), E>>,
        E: Send + Sync + From<std::io::Error> + From<reth_tasks::PanickedTaskError> + 'static,
    {
        let tokio_runtime = self.executor.into_runtime("async commands")?;
        let AsyncCliRunner { context, mut task_manager, tokio_runtime } =
            AsyncCliRunner::new(tokio_runtime);

        // Executes the command until it finished or ctrl-c was fired
        let command_res = tokio_runtime.block_on(run_to_completion_or_panic(
            &mut task_manager,
            run_until_ctrl_c(command(context)),
        ));

        if command_res.is_err() {
            error!(target: "reth::cli", "shutting down due to error");
        } else {
            debug!(target: "reth::cli", "shutting down gracefully");
            // after the command has finished or exit signal was received we shutdown the task
            // manager which fires the shutdown signal to all tasks spawned via the task
            // executor and awaiting on tasks spawned with graceful shutdown
            task_manager.graceful_shutdown_with_timeout(Duration::from_secs(5));
        }

        // `drop(tokio_runtime)` would block the current thread until its pools
        // (including blocking pool) are shutdown. Since we want to exit as soon as possible, drop
        // it on a separate thread and wait for up to 5 seconds for this operation to
        // complete.
        let (tx, rx) = mpsc::channel();
        std::thread::Builder::new()
            .name("tokio-runtime-shutdown".to_string())
            .spawn(move || {
                drop(tokio_runtime);
                let _ = tx.send(());
            })
            .unwrap();

        let _ = rx.recv_timeout(Duration::from_secs(5)).inspect_err(|err| {
            debug!(target: "reth::cli", %err, "tokio runtime shutdown timed out");
        });

        command_res
    }

    /// Executes a regular future until completion or until external signal received.
    pub fn run_until_ctrl_c<F, E>(self, fut: F) -> Result<(), E>
    where
        F: Future<Output = Result<(), E>>,
        E: Send + Sync + From<std::io::Error> + 'static,
    {
        let tokio_runtime = self.executor.into_runtime("async commands")?;
        tokio_runtime.block_on(run_until_ctrl_c(fut))?;
        Ok(())
    }

    /// Executes a regular future as a spawned blocking task until completion or until external
    /// signal received.
    ///
    /// See [`Runtime::spawn_blocking`](tokio::runtime::Runtime::spawn_blocking) .
    pub fn run_blocking_until_ctrl_c<F, E>(self, fut: F) -> Result<(), E>
    where
        F: Future<Output = Result<(), E>> + Send + 'static,
        E: Send + Sync + From<std::io::Error> + 'static,
    {
        let fut = self.executor.spawn_blocking_task(fut);

        self.executor
            .block_on(run_until_ctrl_c(async move { fut.await.expect("Failed to join task") }))
            .map_err(E::from)??;

        // drop the tokio runtime on a separate thread because drop blocks until its pools
        // (including blocking pool) are shutdown. In other words `drop(tokio_runtime)` would block
        // the current thread but we want to exit right away.
        if let RuntimeOrHandle::Runtime(tokio_runtime) = self.executor {
            std::thread::Builder::new()
                .name("tokio-runtime-shutdown".to_string())
                .spawn(move || drop(tokio_runtime))
                .unwrap();
        }

        Ok(())
    }
}

/// [`CliRunner`] configuration when executing commands asynchronously
struct AsyncCliRunner {
    context: CliContext,
    task_manager: TaskManager,
    tokio_runtime: tokio::runtime::Runtime,
}

// === impl AsyncCliRunner ===

impl AsyncCliRunner {
    /// Given a tokio [`Runtime`], creates additional context required to
    /// execute commands asynchronously.
    fn new(tokio_runtime: tokio::runtime::Runtime) -> Self {
        let task_manager = TaskManager::new(tokio_runtime.handle().clone());
        let task_executor = task_manager.executor();
        Self { context: CliContext { task_executor }, task_manager, tokio_runtime }
    }
}

/// Additional context provided by the [`CliRunner`] when executing commands
#[derive(Debug)]
pub struct CliContext {
    /// Used to execute/spawn tasks
    pub task_executor: TaskExecutor,
}

/// Creates a new default tokio multi-thread [Runtime] with all features
/// enabled
pub fn tokio_runtime() -> Result<tokio::runtime::Runtime, std::io::Error> {
    tokio::runtime::Builder::new_multi_thread()
        .enable_all()
        .thread_name_fn(|| {
            static IDX: AtomicUsize = AtomicUsize::new(0);
            let id = IDX.fetch_add(1, Ordering::Relaxed);
            format!("tokio-{id}")
        })
        .build()
}

/// Runs the given future to completion or until a critical task panicked.
///
/// Returns the error if a task panicked, or the given future returned an error.
async fn run_to_completion_or_panic<F, E>(tasks: &mut TaskManager, fut: F) -> Result<(), E>
where
    F: Future<Output = Result<(), E>>,
    E: Send + Sync + From<reth_tasks::PanickedTaskError> + 'static,
{
    {
        let fut = pin!(fut);
        tokio::select! {
            task_manager_result = tasks => {
                if let Err(panicked_error) = task_manager_result {
                    return Err(panicked_error.into());
                }
            },
            res = fut => res?,
        }
    }
    Ok(())
}

/// Runs the future to completion or until:
/// - `ctrl-c` is received.
/// - `SIGTERM` is received (unix only).
async fn run_until_ctrl_c<F, E>(fut: F) -> Result<(), E>
where
    F: Future<Output = Result<(), E>>,
    E: Send + Sync + 'static + From<std::io::Error>,
{
    let ctrl_c = tokio::signal::ctrl_c();

    #[cfg(unix)]
    {
        let mut stream = tokio::signal::unix::signal(tokio::signal::unix::SignalKind::terminate())?;
        let sigterm = stream.recv();
        let sigterm = pin!(sigterm);
        let ctrl_c = pin!(ctrl_c);
        let fut = pin!(fut);

        tokio::select! {
            _ = ctrl_c => {
                trace!(target: "reth::cli", "Received ctrl-c");
            },
            _ = sigterm => {
                trace!(target: "reth::cli", "Received SIGTERM");
            },
            res = fut => res?,
        }
    }

    #[cfg(not(unix))]
    {
        let ctrl_c = pin!(ctrl_c);
        let fut = pin!(fut);

        tokio::select! {
            _ = ctrl_c => {
                trace!(target: "reth::cli", "Received ctrl-c");
            },
            res = fut => res?,
        }
    }

    Ok(())
}

/// A tokio runtime or handle.
#[derive(Debug)]
enum RuntimeOrHandle {
    /// Owned runtime that can be used for blocking operations
    Runtime(Runtime),
    /// Handle to an existing runtime
    Handle(Handle),
}

impl RuntimeOrHandle {
    /// Returns a reference to the inner tokio runtime handle.
    fn handle(&self) -> &Handle {
        match self {
            Self::Runtime(rt) => rt.handle(),
            Self::Handle(handle) => handle,
        }
    }

    /// Attempts to extract the runtime, returning an error if only a handle is available.
    fn into_runtime(self, operation: &str) -> Result<Runtime, std::io::Error> {
        let (rt, _handle) = self.into_runtime_or_handle();
        rt.ok_or_else(|| {
            std::io::Error::other(
                format!("A tokio runtime is required to run {}. Please create a CliRunner with an owned runtime.", operation)
            )
        })
    }

    /// Chooses to return the owned runtime if it exists, otherwise returns `None` and the handle.
    fn into_runtime_or_handle(self) -> (Option<Runtime>, Handle) {
        match self {
            Self::Runtime(runtime) => {
                let handle = runtime.handle().clone();
                (Some(runtime), handle)
            }
            Self::Handle(handle) => (None, handle),
        }
    }

    /// Block on a future, handling both `Runtime` and `Handle` cases.
    ///
    /// # Example
    /// ```ignore
    /// // Safe: Called from outside async context
    /// std::thread::spawn(move || {
    ///     let result = handle.block_on(async { "ok" });
    /// });
    ///
    /// // Unsafe: Would panic if called directly in async context
    /// // async fn bad() {
    /// //     handle.block_on(async { "panic!" }); // Don't do this!
    /// // }
    /// ```
    fn block_on<F>(&self, fut: F) -> Result<F::Output, std::io::Error>
    where
        F: Future + Send + 'static,
        F::Output: Send + 'static,
    {
        match self {
            Self::Runtime(rt) => Ok(rt.block_on(fut)),
            Self::Handle(handle) => {
                // Check if we're in an async context to spawn a thread to avoid panic
                if Handle::try_current().is_ok() {
                    let handle = handle.clone();
                    std::thread::spawn(move || handle.block_on(fut))
                        .join()
                        .map_err(|_| std::io::Error::other("Failed to join blocking thread"))
                } else {
                    Ok(handle.block_on(fut))
                }
            }
        }
    }

    /// Spawn a blocking task that runs a future
    fn spawn_blocking_task<F>(&self, fut: F) -> tokio::task::JoinHandle<F::Output>
    where
        F: Future + Send + 'static,
        F::Output: Send + 'static,
    {
        let handle = self.handle().clone();
        self.handle().spawn_blocking(move || handle.block_on(fut))
    }
}

#[cfg(test)]
mod tests {
    use super::*;
    use std::time::Duration;
    use tokio::time::sleep;

    #[test]
    fn test_runtime_with_run_until_ctrl_c() {
        let runner = CliRunner::try_default_runtime().unwrap();
        let result = runner.run_until_ctrl_c(async {
            sleep(Duration::from_millis(5)).await;
            Ok::<(), std::io::Error>(())
        });
        assert!(result.is_ok());
    }

    #[test]
    fn test_handle_with_run_until_ctrl_c_with_handle() {
        let rt = tokio_runtime().unwrap();
        let handle = rt.handle().clone();

        // Separate thread is used to avoid async context
        let result = std::thread::spawn(move || {
            let runner = CliRunner::from_handle(handle);
            runner.run_until_ctrl_c_with_handle(async { Ok::<(), std::io::Error>(()) })
        })
        .join()
        .unwrap();

        assert!(result.is_ok());
    }

    #[test]
    fn test_handle_with_run_blocking_until_ctrl_c() {
        let rt = tokio_runtime().unwrap();
        let handle = rt.handle().clone();

        let result = std::thread::spawn(move || {
            let runner = CliRunner::from_handle(handle);
            runner.run_blocking_until_ctrl_c(async { Ok::<(), std::io::Error>(()) })
        })
        .join()
        .unwrap();

        assert!(result.is_ok());
    }

    #[test]
    fn test_handle_fails_with_run_until_ctrl_c() {
        let rt = tokio_runtime().unwrap();
        let runner = CliRunner::from_handle(rt.handle().clone());

        // This should fail because `run_until_ctrl_c` needs an owned runtime
        let result = runner.run_until_ctrl_c(async { Ok::<(), std::io::Error>(()) });

        assert!(result.is_err());
        assert!(result.unwrap_err().to_string().contains("tokio runtime is required"));
    }
}<|MERGE_RESOLUTION|>--- conflicted
+++ resolved
@@ -11,10 +11,6 @@
 //! Entrypoint for running commands.
 
 use reth_tasks::{TaskExecutor, TaskManager};
-<<<<<<< HEAD
-use std::{future::Future, pin::pin, sync::mpsc, time::Duration};
-use tokio::runtime::{Handle, Runtime};
-=======
 use std::{
     future::Future,
     pin::pin,
@@ -24,7 +20,7 @@
     },
     time::Duration,
 };
->>>>>>> 4cc50f97
+use tokio::runtime::{Handle, Runtime};
 use tracing::{debug, error, trace};
 
 /// Executes CLI commands.
